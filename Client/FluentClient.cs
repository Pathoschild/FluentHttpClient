--- conflicted
+++ resolved
@@ -39,21 +39,9 @@
         *********/
         /// <summary>Construct an instance.</summary>
         /// <param name="baseUri">The base URI prepended to relative request URIs.</param>
-<<<<<<< HEAD
         /// <param name="proxy">The web proxy.</param>
         public FluentClient(string baseUri, IWebProxy proxy)
             : this(new Uri(baseUri), new HttpClient(new HttpClientHandler { Proxy = proxy, UseProxy = proxy != null })) { }
-=======
-        public FluentClient(string baseUri)
-            : this(baseUri, null) { }
->>>>>>> ec890337
-
-        /// <summary>Construct an instance.</summary>
-        /// <param name="baseUri">The base URI prepended to relative request URIs.</param>
-        /// <param name="client">The underlying HTTP client.</param>
-        public FluentClient(string baseUri, HttpClient client = null)
-<<<<<<< HEAD
-            : this(new Uri(baseUri), client) { }
 
         /// <summary>Construct an instance.</summary>
         /// <param name="baseUri">The base URI prepended to relative request URIs.</param>
@@ -64,9 +52,13 @@
         /// <summary>Construct an instance.</summary>
         /// <param name="baseUri">The base URI prepended to relative request URIs.</param>
         /// <param name="client">The underlying HTTP client.</param>
+        public FluentClient(string baseUri, HttpClient client = null)
+            : this(new Uri(baseUri), client) { }
+
+        /// <summary>Construct an instance.</summary>
+        /// <param name="baseUri">The base URI prepended to relative request URIs.</param>
+        /// <param name="client">The underlying HTTP client.</param>
         public FluentClient(Uri baseUri, HttpClient client = null)
-=======
->>>>>>> ec890337
         {
             this.MustDisposeBaseClient = client == null;
             this.BaseClient = client ?? new HttpClient();
